--- conflicted
+++ resolved
@@ -18,11 +18,7 @@
 uuid = { version = "0.8", features = ["v4"] }
 serde = "1.0"
 chrono = "0.4"
-<<<<<<< HEAD
-protobuf = { version = "=2.22.0", features = ["with-serde"] }
-=======
 protobuf = { version = "=2.22.1", features = ["with-serde"] }
->>>>>>> b74d1d73
 serde_json = "1.0"
 
 [features]
@@ -39,8 +35,4 @@
 serde = { version = "1.0", features = ["derive"]}
 
 [build-dependencies]
-<<<<<<< HEAD
-protobuf-codegen-pure = "=2.22.0"
-=======
-protobuf-codegen-pure = "=2.22.1"
->>>>>>> b74d1d73
+protobuf-codegen-pure = "=2.22.1"